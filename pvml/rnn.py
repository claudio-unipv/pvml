--- conflicted
+++ resolved
@@ -2,16 +2,7 @@
 from .checks import _check_size, _check_labels
 from .mlp import relu
 from .multinomial_logistic import softmax, cross_entropy
-<<<<<<< HEAD
-
-
-# TODO:
-# - Docstrings
-# - LSTM (peephole version?)
-# - move sigmoid to "functions? activations?"
-=======
 from .logistic_regression import sigmoid
->>>>>>> ab63b1fb
 
 
 class RNN:
@@ -203,37 +194,9 @@
             return cross_entropy(Y.reshape(-1), P.reshape(Y.size, -1))
 
 
-<<<<<<< HEAD
-class RNNBasicCell:
-    """A Basic RNN cell."""
-    #
-    # Forward pass, given X:
-    #   Z[t] = W X[t] + U H[t - 1] + b
-    #   H[t] = a(Z[t])
-    #   H[t] -> L[t]
-    #
-    # Backward pass, given DL[t] = dL[t] / dH[t]:
-    #   DH[t] = DL[t] + U^T DZ[t + 1]
-    #   DZ[t] = DH[t] * a'(Z[t])
-    #
-    def __init__(self, input_size, hidden_size):
-        """Initialize the cell.
-
-        Parameters
-        ----------
-        input_size : int
-            number of input neurons.
-        hidden_size : int
-            number of hidden neurons.
-        """
-        self.W = np.random.randn(input_size, hidden_size) * np.sqrt(2 / input_size)
-        self.U = np.random.randn(hidden_size, hidden_size) * np.sqrt(2 / hidden_size)
-        self.b = np.zeros(hidden_size)
-
-=======
 class RNNAbstractCell:
     """A cell for building RNNs."""
->>>>>>> ab63b1fb
+
     def forward(self, X, Hinit):
         """Forward step: return the hidden state at each time step.
 
@@ -249,19 +212,7 @@
         H : ndarray, shape (m, t, h)
             sequence of hidden states (m sequences, t time steps, h units).
         """
-<<<<<<< HEAD
-        _check_size("mtn, mh, nh", X, Hinit, self.W)
-        m, t, n = X.shape
-        X1 = X @ self.W + self.b
-        H = np.empty_like(X1)
-        for i in range(0, t):
-            Z = X1[:, i, :] + Hinit @ self.U
-            H[:, i, :] = self.forward_activation(Z)
-            Hinit = H[:, i, :]
-        return H
-=======
         raise NotImplementedError
->>>>>>> ab63b1fb
 
     def backward(self, DL):
         """Backward step: return derivatives computed for all time steps.
@@ -373,34 +324,6 @@
         # dTotalLoss / dU = sum( DZ[t] H[t - 1]^T )
         # dTotalLoss / db = sum( DZ[t] )
         n, h = self.W.shape
-<<<<<<< HEAD
-        DV = H[:, :-1, :].reshape(-1, h).T @ DZ[:, 1:, :].reshape(-1, h)
-        DV += H[:, -1, :].T @ DZinit
-        Db = DZ.sum((0, 1))
-        DW = X.reshape(-1, n).T @ DZ.reshape(-1, h)
-        return (DW, DV, Db)
-
-
-class LSTMCell:
-    """A recurrent LSTM cell.
-
-    Actually, a peephole variant is implemented.
-    """
-    #
-    # Forward pass, given X:
-    #   F[t] = sigmoid(U_f C[t - 1] + W_f X + b_f)
-    #   I[t] = sigmoid(U_i C[t - 1] + W_i X + b_i)
-    #   O[t] = sigmoid(U_o C[t - 1] + W_o X + b_o)
-    #   C[t] = F[t] * C[t - 1] + I[t] * tanh(W_c X + b_c)
-    #   H[t] = O[t] * tanh(C[t])
-    #   H[t] -> L[t]
-    #
-    # Backward pass, given DL[t] = dL[t] / dH[t]:
-    #   !!!
-    #   DH[t] = DL[t] + U^T DZ[t + 1]
-    #   DZ[t] = DH[t] * a'(Z[t])
-    #
-=======
         DW = self.X.reshape(-1, n).T @ self.DZ.reshape(-1, h)
         DU = self.H[:, :-1, :].reshape(-1, h).T @ self.DZ[:, 1:, :].reshape(-1, h)
         Db = self.DZ.sum(1).sum(0)
@@ -409,7 +332,7 @@
 
 class GRUCell(RNNAbstractCell):
     """Gated Recurring Unit cell."""
->>>>>>> ab63b1fb
+
     def __init__(self, input_size, hidden_size):
         """Initialize the cell.
 
@@ -420,78 +343,6 @@
         hidden_size : int
             number of hidden neurons.
         """
-<<<<<<< HEAD
-        dev = np.sqrt(2 / input_size)
-        init = [np.random.randn(input_size, hidden_size) * dev for _ in range(4)]
-        self.W_f, self.W_i, self.W_o, self.W_c = init
-        dev = np.sqrt(2 / hidden_size)
-        init = [np.random.randn(hidden_size, hidden_size) * dev for _ in range(3)]
-        self.U_f, self.U_i, self.U_o = init
-        self.b_i, self.b_f, self.b_o, self.b_c = [np.zeros(hidden_size) for _ in range(4)]
-
-    def forward(self, X, Cinit):
-        """Forward step: return the hidden state at each time step.
-
-        Parameters
-        ----------
-        X : ndarray, shape (m, t, n)
-            sequence of input features (m sequences, t time steps, n components).
-        Cinit : ndarray, shape (m, h)
-            intial state (one vector for each input sequence).
-
-        Returns
-        -------
-        H : ndarray, shape (m, t, h)
-            sequence of hidden states (m sequences, t time steps, h units).
-        """
-        _check_size("mtn, mh, nh", X, Cinit, self.W_f)
-        m, t, n = X.shape
-        X_f = X @ self.W_f + self.b_f
-        X_i = X @ self.W_i + self.b_i
-        X_o = X @ self.W_o + self.b_o
-        Cnew = np.tanh(X @ self.W_c + self.b_c)
-        H = np.empty_like(X_f)
-        C = Cinit
-        for i in range(0, t):
-            F = sigmoid(X_f[:, i, :] + C @ self.U_f)
-            I = sigmoid(X_i[:, i, :] + C @ self.U_i)
-            O = sigmoid(X_o[:, i, :] + C @ self.U_o)
-            C *= F
-            C += I * Cnew[:, i, :]
-            H[:, i, :] = O * self.forward_activation(C)
-        return H
-
-    def backward(self, H, DL, DZinit):
-        """Backward step: return derivatives computed for all time steps.
-
-        Parameters
-        ----------
-        H : ndarray, shape (m, t, h)
-            sequence of states obtained in the forward step.
-        DL : ndarray, shape (m, t, h)
-            derivative of the losses at each time steps with respect to the corresponding states.
-        DZinit : ndarray, shape (m, h)
-            derivative of the total loss with respect to the last logits obtained in the forward
-            step.
-
-        Returns
-        -------
-        DZ : ndarray, shape (m, t, h)
-            derivative of the losses at each time steps with respect to the logits.
-        DX : ndarray, shape (m, t, n)
-            derivative of the losses at each time steps with respect to the inputs.
-        """
-
-        _check_size("mth, mth, mh", H, DL, DZinit)
-        m, t, n = H.shape
-        DZ = np.empty_like(H)
-        for i in range(t - 1, -1, -1):
-            DH = DL[:, i, :] + DZinit @ self.U.T
-            DZinit = self.backward_activation(H[:, i, :]) * DH
-            DZ[:, i, :] = DZinit
-        DX = DZ @ self.W.T
-        return DZ, DX
-=======
         # Parameters
         self.Wz = np.random.randn(input_size, hidden_size) * np.sqrt(2 / input_size)
         self.Uz = np.random.randn(hidden_size, hidden_size) * np.sqrt(2 / hidden_size)
@@ -601,37 +452,11 @@
         self.DR = DR
         self.DSr = DSr
         return DX
->>>>>>> ab63b1fb
 
     def forward_activation(self, X):
         """Activation function."""
         return np.tanh(X)
 
-<<<<<<< HEAD
-    def backward_activation(self, H):
-        """Derivative of the activation, given the activation values."""
-        return 1 - H ** 2
-
-    def parameters(self):
-        """List of parameters of the cell."""
-        return (self.W_f, self.U_f, self.b_f,
-                self.W_i, self.U_i, self.b_i,
-                self.W_o, self.U_o, self.b_o,
-                self.W_c, self.b_c)
-
-    def parameters_grad(self, X, H, DZ, DZinit):
-        """Derivative of the total loss with respect to the parameters of the cell."""
-        n, h = self.W.shape
-        DV = H[:, :-1, :].reshape(-1, h).T @ DZ[:, 1:, :].reshape(-1, h)
-        DV += H[:, -1, :].T @ DZinit
-        Db = DZ.sum((0, 1))
-        DW = X.reshape(-1, n).T @ DZ.reshape(-1, h)
-        return (DW, DV, Db)
-
-
-def sigmoid(x):
-    return 1 / (1 + np.exp(-x))
-=======
     def backward_activation(self, A):
         """Derivative of the activation, given the activation values."""
         return 1 - (A ** 2)
@@ -667,5 +492,4 @@
 
 
 # Factory used to select the cell type from the RNN constructor
-_CELL_TYPES = {"basic": RNNBasicCell, "gru": GRUCell}
->>>>>>> ab63b1fb
+_CELL_TYPES = {"basic": RNNBasicCell, "gru": GRUCell}